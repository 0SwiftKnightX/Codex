--- conflicted
+++ resolved
@@ -79,18 +79,16 @@
     const BOTTOM_PAD_LINES: u16 = 1;
     pub fn new(params: BottomPaneParams) -> Self {
         let enhanced_keys_supported = params.enhanced_keys_supported;
+        let mut composer = ChatComposer::new(
+            params.has_input_focus,
+            params.app_event_tx.clone(),
+            enhanced_keys_supported,
+            params.placeholder_text,
+            params.frame_requester.clone(),
+        );
+        composer.set_disable_paste_burst(params.disable_paste_burst);
         Self {
-            composer: ChatComposer::new(
-                params.has_input_focus,
-                params.app_event_tx.clone(),
-                enhanced_keys_supported,
-                params.placeholder_text,
-<<<<<<< HEAD
-                params.frame_requester.clone(),
-=======
-                params.disable_paste_burst,
->>>>>>> eb40fe34
-            ),
+            composer,
             active_view: None,
             app_event_tx: params.app_event_tx,
             frame_requester: params.frame_requester,
@@ -240,7 +238,6 @@
         self.request_redraw();
     }
 
-<<<<<<< HEAD
     pub(crate) fn replace_transcription(&mut self, id: &str, text: &str) {
         self.composer.replace_transcription(id, text);
         self.composer.sync_popups();
@@ -267,7 +264,8 @@
         // Allow composer to process any time-based transitions before drawing
         self.composer.process_space_hold_trigger();
         self.composer.sync_popups();
-=======
+    }
+
     /// Replace the composer text with `text`.
     pub(crate) fn set_composer_text(&mut self, text: String) {
         self.composer.set_text_content(text);
@@ -278,7 +276,6 @@
     #[cfg(test)]
     pub(crate) fn composer_text(&self) -> String {
         self.composer.current_text()
->>>>>>> eb40fe34
     }
 
     /// Update the animated header shown to the left of the brackets in the
