use std::collections::HashMap;
use std::path::PathBuf;
use std::sync::Arc;

use codex_core::config::Config;
use codex_core::parse_command::ParsedCommand;
use codex_core::protocol::AgentMessageDeltaEvent;
use codex_core::protocol::AgentMessageEvent;
use codex_core::protocol::AgentReasoningDeltaEvent;
use codex_core::protocol::AgentReasoningEvent;
use codex_core::protocol::AgentReasoningRawContentDeltaEvent;
use codex_core::protocol::AgentReasoningRawContentEvent;
use codex_core::protocol::ApplyPatchApprovalRequestEvent;
use codex_core::protocol::BackgroundEventEvent;
use codex_core::protocol::ErrorEvent;
use codex_core::protocol::Event;
use codex_core::protocol::EventMsg;
use codex_core::protocol::ExecApprovalRequestEvent;
use codex_core::protocol::ExecCommandBeginEvent;
use codex_core::protocol::ExecCommandEndEvent;
use codex_core::protocol::InputItem;
use codex_core::protocol::McpToolCallBeginEvent;
use codex_core::protocol::McpToolCallEndEvent;
use codex_core::protocol::Op;
use codex_core::protocol::PatchApplyBeginEvent;
use codex_core::protocol::TaskCompleteEvent;
use codex_core::protocol::TokenUsage;
use codex_core::protocol::TurnDiffEvent;
use crossterm::event::KeyEvent;
use crossterm::event::KeyEventKind;
use ratatui::buffer::Buffer;
use ratatui::layout::Constraint;
use ratatui::layout::Layout;
use ratatui::layout::Rect;
use ratatui::widgets::Widget;
use ratatui::widgets::WidgetRef;
use tokio::sync::mpsc::UnboundedSender;
use tracing::debug;

use crate::app_event::AppEvent;
use crate::app_event_sender::AppEventSender;
use crate::bottom_pane::BottomPane;
use crate::bottom_pane::BottomPaneParams;
use crate::bottom_pane::CancellationEvent;
use crate::bottom_pane::InputResult;
use crate::history_cell;
use crate::history_cell::CommandOutput;
use crate::history_cell::ExecCell;
use crate::history_cell::HistoryCell;
use crate::history_cell::PatchEventType;
// streaming internals are provided by crate::streaming and crate::markdown_stream
use crate::user_approval_widget::ApprovalRequest;
mod interrupts;
use self::interrupts::InterruptManager;
mod agent;
use self::agent::spawn_agent;
use crate::streaming::controller::AppEventHistorySink;
use crate::streaming::controller::StreamController;
use codex_core::ConversationManager;
use codex_file_search::FileMatch;
use uuid::Uuid;

// Track information about an in-flight exec command.
struct RunningCommand {
    command: Vec<String>,
    parsed_cmd: Vec<ParsedCommand>,
}

pub(crate) struct ChatWidget<'a> {
    app_event_tx: AppEventSender,
    codex_op_tx: UnboundedSender<Op>,
    bottom_pane: BottomPane<'a>,
    active_exec_cell: Option<ExecCell>,
    config: Config,
    initial_user_message: Option<UserMessage>,
    total_token_usage: TokenUsage,
    last_token_usage: TokenUsage,
    // Stream lifecycle controller
    stream: StreamController,
    running_commands: HashMap<String, RunningCommand>,
    pending_exec_completions: Vec<(Vec<String>, Vec<ParsedCommand>, CommandOutput)>,
    task_complete_pending: bool,
    // Queue of interruptive UI events deferred during an active write cycle
    interrupts: InterruptManager,
    // Whether a redraw is needed after handling the current event
    needs_redraw: bool,
<<<<<<< HEAD
    // Accumulates the current reasoning block text to extract a header
    reasoning_buffer: String,
=======
    session_id: Option<Uuid>,
>>>>>>> 55526886
}

struct UserMessage {
    text: String,
    image_paths: Vec<PathBuf>,
}

impl From<String> for UserMessage {
    fn from(text: String) -> Self {
        Self {
            text,
            image_paths: Vec::new(),
        }
    }
}

fn create_initial_user_message(text: String, image_paths: Vec<PathBuf>) -> Option<UserMessage> {
    if text.is_empty() && image_paths.is_empty() {
        None
    } else {
        Some(UserMessage { text, image_paths })
    }
}

impl ChatWidget<'_> {
    #[inline]
    fn mark_needs_redraw(&mut self) {
        self.needs_redraw = true;
    }
    fn flush_answer_stream_with_separator(&mut self) {
        let sink = AppEventHistorySink(self.app_event_tx.clone());
        let _ = self.stream.finalize(true, &sink);
    }
    // --- Small event handlers ---
    fn on_session_configured(&mut self, event: codex_core::protocol::SessionConfiguredEvent) {
        self.bottom_pane
            .set_history_metadata(event.history_log_id, event.history_entry_count);
        self.session_id = Some(event.session_id);
        self.add_to_history(&history_cell::new_session_info(&self.config, event, true));
        if let Some(user_message) = self.initial_user_message.take() {
            self.submit_user_message(user_message);
        }
        self.mark_needs_redraw();
    }

    fn on_agent_message(&mut self, message: String) {
        let sink = AppEventHistorySink(self.app_event_tx.clone());
        let finished = self.stream.apply_final_answer(&message, &sink);
        self.handle_if_stream_finished(finished);
        self.mark_needs_redraw();
    }

    fn on_agent_message_delta(&mut self, delta: String) {
        self.handle_streaming_delta(delta);
    }

    fn on_agent_reasoning_delta(&mut self, delta: String) {
        // For reasoning deltas, do not stream to history. Accumulate the
        // current reasoning block and extract the first bold element
        // (between **/**) as the chunk header. Show this header as status.
        self.reasoning_buffer.push_str(&delta);

        if let Some(header) = extract_first_bold(&self.reasoning_buffer) {
            // Update the shimmer header to the extracted reasoning chunk header.
            self.bottom_pane.update_status_header(header);
        } else {
            // Fallback while we don't yet have a bold header: leave existing header as-is.
        }
        self.mark_needs_redraw();
    }

    fn on_agent_reasoning_final(&mut self) {
        // Clear the reasoning buffer at the end of a reasoning block.
        self.reasoning_buffer.clear();
        self.mark_needs_redraw();
    }

    fn on_reasoning_section_break(&mut self) {
        // Start a new reasoning block for header extraction.
        self.reasoning_buffer.clear();
    }

    // Raw reasoning uses the same flow as summarized reasoning

    fn on_task_started(&mut self) {
        self.bottom_pane.clear_ctrl_c_quit_hint();
        self.bottom_pane.set_task_running(true);
        self.stream.reset_headers_for_new_turn();
        self.reasoning_buffer.clear();
        self.mark_needs_redraw();
    }

    fn on_task_complete(&mut self) {
        // If a stream is currently active, finalize only that stream to flush any tail
        // without emitting stray headers for other streams.
        if self.stream.is_write_cycle_active() {
            let sink = AppEventHistorySink(self.app_event_tx.clone());
            let _ = self.stream.finalize(true, &sink);
        }
        // Mark task stopped and request redraw now that all content is in history.
        self.bottom_pane.set_task_running(false);
        self.running_commands.clear();
        self.mark_needs_redraw();
    }

    fn on_token_count(&mut self, token_usage: TokenUsage) {
        self.total_token_usage = add_token_usage(&self.total_token_usage, &token_usage);
        self.last_token_usage = token_usage;
        self.bottom_pane.set_token_usage(
            self.total_token_usage.clone(),
            self.last_token_usage.clone(),
            self.config.model_context_window,
        );
    }

    fn on_error(&mut self, message: String) {
        self.add_to_history(&history_cell::new_error_event(message));
        self.bottom_pane.set_task_running(false);
        self.running_commands.clear();
        self.stream.clear_all();
        self.mark_needs_redraw();
    }

    fn on_plan_update(&mut self, update: codex_core::plan_tool::UpdatePlanArgs) {
        self.add_to_history(&history_cell::new_plan_update(update));
    }

    fn on_exec_approval_request(&mut self, id: String, ev: ExecApprovalRequestEvent) {
        let id2 = id.clone();
        let ev2 = ev.clone();
        self.defer_or_handle(
            |q| q.push_exec_approval(id, ev),
            |s| s.handle_exec_approval_now(id2, ev2),
        );
    }

    fn on_apply_patch_approval_request(&mut self, id: String, ev: ApplyPatchApprovalRequestEvent) {
        let id2 = id.clone();
        let ev2 = ev.clone();
        self.defer_or_handle(
            |q| q.push_apply_patch_approval(id, ev),
            |s| s.handle_apply_patch_approval_now(id2, ev2),
        );
    }

    fn on_exec_command_begin(&mut self, ev: ExecCommandBeginEvent) {
        self.flush_answer_stream_with_separator();
        let ev2 = ev.clone();
        self.defer_or_handle(|q| q.push_exec_begin(ev), |s| s.handle_exec_begin_now(ev2));
    }

    fn on_exec_command_output_delta(
        &mut self,
        _ev: codex_core::protocol::ExecCommandOutputDeltaEvent,
    ) {
        // TODO: Handle streaming exec output if/when implemented
    }

    fn on_patch_apply_begin(&mut self, event: PatchApplyBeginEvent) {
        self.add_to_history(&history_cell::new_patch_event(
            PatchEventType::ApplyBegin {
                auto_approved: event.auto_approved,
            },
            event.changes,
        ));
    }

    fn on_patch_apply_end(&mut self, event: codex_core::protocol::PatchApplyEndEvent) {
        let ev2 = event.clone();
        self.defer_or_handle(
            |q| q.push_patch_end(event),
            |s| s.handle_patch_apply_end_now(ev2),
        );
    }

    fn on_exec_command_end(&mut self, ev: ExecCommandEndEvent) {
        let ev2 = ev.clone();
        self.defer_or_handle(|q| q.push_exec_end(ev), |s| s.handle_exec_end_now(ev2));
    }

    fn on_mcp_tool_call_begin(&mut self, ev: McpToolCallBeginEvent) {
        let ev2 = ev.clone();
        self.defer_or_handle(|q| q.push_mcp_begin(ev), |s| s.handle_mcp_begin_now(ev2));
    }

    fn on_mcp_tool_call_end(&mut self, ev: McpToolCallEndEvent) {
        let ev2 = ev.clone();
        self.defer_or_handle(|q| q.push_mcp_end(ev), |s| s.handle_mcp_end_now(ev2));
    }

    fn on_get_history_entry_response(
        &mut self,
        event: codex_core::protocol::GetHistoryEntryResponseEvent,
    ) {
        let codex_core::protocol::GetHistoryEntryResponseEvent {
            offset,
            log_id,
            entry,
        } = event;
        self.bottom_pane
            .on_history_entry_response(log_id, offset, entry.map(|e| e.text));
    }

    fn on_shutdown_complete(&mut self) {
        self.app_event_tx.send(AppEvent::ExitRequest);
    }

    fn on_turn_diff(&mut self, unified_diff: String) {
        debug!("TurnDiffEvent: {unified_diff}");
    }

    fn on_background_event(&mut self, message: String) {
        debug!("BackgroundEvent: {message}");
    }
    /// Periodic tick to commit at most one queued line to history with a small delay,
    /// animating the output.
    pub(crate) fn on_commit_tick(&mut self) {
        let sink = AppEventHistorySink(self.app_event_tx.clone());
        let finished = self.stream.on_commit_tick(&sink);
        self.handle_if_stream_finished(finished);
    }
    fn is_write_cycle_active(&self) -> bool {
        self.stream.is_write_cycle_active()
    }

    fn flush_interrupt_queue(&mut self) {
        let mut mgr = std::mem::take(&mut self.interrupts);
        mgr.flush_all(self);
        self.interrupts = mgr;
    }

    #[inline]
    fn defer_or_handle(
        &mut self,
        push: impl FnOnce(&mut InterruptManager),
        handle: impl FnOnce(&mut Self),
    ) {
        // Preserve deterministic FIFO across queued interrupts: once anything
        // is queued due to an active write cycle, continue queueing until the
        // queue is flushed to avoid reordering (e.g., ExecEnd before ExecBegin).
        if self.is_write_cycle_active() || !self.interrupts.is_empty() {
            push(&mut self.interrupts);
        } else {
            handle(self);
        }
    }

    #[inline]
    fn handle_if_stream_finished(&mut self, finished: bool) {
        if finished {
            if self.task_complete_pending {
                self.bottom_pane.set_task_running(false);
                self.task_complete_pending = false;
            }
            self.flush_interrupt_queue();
        }
    }

    #[inline]
    fn handle_streaming_delta(&mut self, delta: String) {
        let sink = AppEventHistorySink(self.app_event_tx.clone());
        self.stream.begin(&sink);
        self.stream.push_and_maybe_commit(&delta, &sink);
        self.mark_needs_redraw();
    }

    pub(crate) fn handle_exec_end_now(&mut self, ev: ExecCommandEndEvent) {
        let running = self.running_commands.remove(&ev.call_id);
        let (command, parsed) = match running {
            Some(rc) => (rc.command, rc.parsed_cmd),
            None => (vec![ev.call_id.clone()], Vec::new()),
        };
        self.pending_exec_completions.push((
            command,
            parsed,
            CommandOutput {
                exit_code: ev.exit_code,
                stdout: ev.stdout.clone(),
                stderr: ev.stderr.clone(),
            },
        ));

        if self.running_commands.is_empty() {
            self.active_exec_cell = None;
            let pending = std::mem::take(&mut self.pending_exec_completions);
            for (command, parsed, output) in pending {
                self.add_to_history(&history_cell::new_completed_exec_command(
                    command, parsed, output,
                ));
            }
        }
    }

    pub(crate) fn handle_patch_apply_end_now(
        &mut self,
        event: codex_core::protocol::PatchApplyEndEvent,
    ) {
        if event.success {
            self.add_to_history(&history_cell::new_patch_apply_success(event.stdout));
        } else {
            self.add_to_history(&history_cell::new_patch_apply_failure(event.stderr));
        }
    }

    pub(crate) fn handle_exec_approval_now(&mut self, id: String, ev: ExecApprovalRequestEvent) {
        self.flush_answer_stream_with_separator();

        let request = ApprovalRequest::Exec {
            id,
            command: ev.command,
            reason: ev.reason,
        };
        self.bottom_pane.push_approval_request(request);
        self.mark_needs_redraw();
    }

    pub(crate) fn handle_apply_patch_approval_now(
        &mut self,
        id: String,
        ev: ApplyPatchApprovalRequestEvent,
    ) {
        self.flush_answer_stream_with_separator();
        self.add_to_history(&history_cell::new_patch_event(
            PatchEventType::ApprovalRequest,
            ev.changes.clone(),
        ));

        let request = ApprovalRequest::ApplyPatch {
            id,
            reason: ev.reason,
            grant_root: ev.grant_root,
        };
        self.bottom_pane.push_approval_request(request);
        self.mark_needs_redraw();
    }

    pub(crate) fn handle_exec_begin_now(&mut self, ev: ExecCommandBeginEvent) {
        // Ensure the status indicator is visible while the command runs.
        self.running_commands.insert(
            ev.call_id.clone(),
            RunningCommand {
                command: ev.command.clone(),
                parsed_cmd: ev.parsed_cmd.clone(),
            },
        );
        // Accumulate parsed commands into a single active Exec cell so they stack
        match self.active_exec_cell.as_mut() {
            Some(exec) => {
                exec.parsed.extend(ev.parsed_cmd);
            }
            _ => {
                self.active_exec_cell = Some(history_cell::new_active_exec_command(
                    ev.command,
                    ev.parsed_cmd,
                ));
            }
        }

        // Request a redraw so the working header and command list are visible immediately.
        self.mark_needs_redraw();
    }

    pub(crate) fn handle_mcp_begin_now(&mut self, ev: McpToolCallBeginEvent) {
        self.flush_answer_stream_with_separator();
        self.add_to_history(&history_cell::new_active_mcp_tool_call(ev.invocation));
    }
    pub(crate) fn handle_mcp_end_now(&mut self, ev: McpToolCallEndEvent) {
        self.flush_answer_stream_with_separator();
        self.add_to_history(&*history_cell::new_completed_mcp_tool_call(
            80,
            ev.invocation,
            ev.duration,
            ev.result
                .as_ref()
                .map(|r| !r.is_error.unwrap_or(false))
                .unwrap_or(false),
            ev.result,
        ));
    }
    fn interrupt_running_task(&mut self) {
        if self.bottom_pane.is_task_running() {
            self.active_exec_cell = None;
            self.running_commands.clear();
            self.bottom_pane.clear_ctrl_c_quit_hint();
            self.submit_op(Op::Interrupt);
            self.bottom_pane.set_task_running(false);
            self.stream.clear_all();
            self.request_redraw();
        }
    }
    fn layout_areas(&self, area: Rect) -> [Rect; 2] {
        Layout::vertical([
            Constraint::Max(
                self.active_exec_cell
                    .as_ref()
                    .map_or(0, |c| c.desired_height(area.width)),
            ),
            Constraint::Min(self.bottom_pane.desired_height(area.width)),
        ])
        .areas(area)
    }

    pub(crate) fn new(
        config: Config,
        conversation_manager: Arc<ConversationManager>,
        app_event_tx: AppEventSender,
        initial_prompt: Option<String>,
        initial_images: Vec<PathBuf>,
        enhanced_keys_supported: bool,
    ) -> Self {
        let codex_op_tx = spawn_agent(config.clone(), app_event_tx.clone(), conversation_manager);

        Self {
            app_event_tx: app_event_tx.clone(),
            codex_op_tx,
            bottom_pane: BottomPane::new(BottomPaneParams {
                app_event_tx,
                has_input_focus: true,
                enhanced_keys_supported,
            }),
            active_exec_cell: None,
            config: config.clone(),
            initial_user_message: create_initial_user_message(
                initial_prompt.unwrap_or_default(),
                initial_images,
            ),
            total_token_usage: TokenUsage::default(),
            last_token_usage: TokenUsage::default(),
            stream: StreamController::new(config),
            running_commands: HashMap::new(),
            pending_exec_completions: Vec::new(),
            task_complete_pending: false,
            interrupts: InterruptManager::new(),
            needs_redraw: false,
<<<<<<< HEAD
            reasoning_buffer: String::new(),
=======
            session_id: None,
>>>>>>> 55526886
        }
    }

    pub fn desired_height(&self, width: u16) -> u16 {
        self.bottom_pane.desired_height(width)
            + self
                .active_exec_cell
                .as_ref()
                .map_or(0, |c| c.desired_height(width))
    }

    pub(crate) fn handle_key_event(&mut self, key_event: KeyEvent) {
        if key_event.kind == KeyEventKind::Press {
            self.bottom_pane.clear_ctrl_c_quit_hint();
        }

        match self.bottom_pane.handle_key_event(key_event) {
            InputResult::Submitted(text) => {
                self.submit_user_message(text.into());
            }
            InputResult::None => {}
        }
    }

    pub(crate) fn handle_paste(&mut self, text: String) {
        self.bottom_pane.handle_paste(text);
    }

    fn flush_active_exec_cell(&mut self) {
        if let Some(active) = self.active_exec_cell.take() {
            self.app_event_tx
                .send(AppEvent::InsertHistory(active.display_lines()));
        }
    }

    fn add_to_history(&mut self, cell: &dyn HistoryCell) {
        self.flush_active_exec_cell();
        self.app_event_tx
            .send(AppEvent::InsertHistory(cell.display_lines()));
    }

    fn submit_user_message(&mut self, user_message: UserMessage) {
        let UserMessage { text, image_paths } = user_message;
        let mut items: Vec<InputItem> = Vec::new();

        if !text.is_empty() {
            items.push(InputItem::Text { text: text.clone() });
        }

        for path in image_paths {
            items.push(InputItem::LocalImage { path });
        }

        if items.is_empty() {
            return;
        }

        self.codex_op_tx
            .send(Op::UserInput { items })
            .unwrap_or_else(|e| {
                tracing::error!("failed to send message: {e}");
            });

        // Persist the text to cross-session message history.
        if !text.is_empty() {
            self.codex_op_tx
                .send(Op::AddToHistory { text: text.clone() })
                .unwrap_or_else(|e| {
                    tracing::error!("failed to send AddHistory op: {e}");
                });
        }

        // Only show the text portion in conversation history.
        if !text.is_empty() {
            self.add_to_history(&history_cell::new_user_prompt(text.clone()));
        }
    }

    pub(crate) fn handle_codex_event(&mut self, event: Event) {
        // Reset redraw flag for this dispatch
        self.needs_redraw = false;
        let Event { id, msg } = event;

        match msg {
            EventMsg::AgentMessageDelta(_)
            | EventMsg::AgentReasoningDelta(_)
            | EventMsg::ExecCommandOutputDelta(_) => {}
            _ => {
                tracing::trace!("handle_codex_event: {:?}", msg);
            }
        }

        match msg {
            EventMsg::SessionConfigured(e) => self.on_session_configured(e),
            EventMsg::AgentMessage(AgentMessageEvent { message }) => self.on_agent_message(message),
            EventMsg::AgentMessageDelta(AgentMessageDeltaEvent { delta }) => {
                self.on_agent_message_delta(delta)
            }
            EventMsg::AgentReasoningDelta(AgentReasoningDeltaEvent { delta })
            | EventMsg::AgentReasoningRawContentDelta(AgentReasoningRawContentDeltaEvent {
                delta,
            }) => self.on_agent_reasoning_delta(delta),
            EventMsg::AgentReasoning(AgentReasoningEvent { .. })
            | EventMsg::AgentReasoningRawContent(AgentReasoningRawContentEvent { .. }) => {
                self.on_agent_reasoning_final()
            }
            EventMsg::AgentReasoningSectionBreak(_) => self.on_reasoning_section_break(),
            EventMsg::TaskStarted => self.on_task_started(),
            EventMsg::TaskComplete(TaskCompleteEvent { .. }) => self.on_task_complete(),
            EventMsg::TokenCount(token_usage) => self.on_token_count(token_usage),
            EventMsg::Error(ErrorEvent { message }) => self.on_error(message),
            EventMsg::PlanUpdate(update) => self.on_plan_update(update),
            EventMsg::ExecApprovalRequest(ev) => self.on_exec_approval_request(id, ev),
            EventMsg::ApplyPatchApprovalRequest(ev) => self.on_apply_patch_approval_request(id, ev),
            EventMsg::ExecCommandBegin(ev) => self.on_exec_command_begin(ev),
            EventMsg::ExecCommandOutputDelta(delta) => self.on_exec_command_output_delta(delta),
            EventMsg::PatchApplyBegin(ev) => self.on_patch_apply_begin(ev),
            EventMsg::PatchApplyEnd(ev) => self.on_patch_apply_end(ev),
            EventMsg::ExecCommandEnd(ev) => self.on_exec_command_end(ev),
            EventMsg::McpToolCallBegin(ev) => self.on_mcp_tool_call_begin(ev),
            EventMsg::McpToolCallEnd(ev) => self.on_mcp_tool_call_end(ev),
            EventMsg::GetHistoryEntryResponse(ev) => self.on_get_history_entry_response(ev),
            EventMsg::ShutdownComplete => self.on_shutdown_complete(),
            EventMsg::TurnDiff(TurnDiffEvent { unified_diff }) => self.on_turn_diff(unified_diff),
            EventMsg::BackgroundEvent(BackgroundEventEvent { message }) => {
                self.on_background_event(message)
            }
        }
        // Coalesce redraws: issue at most one after handling the event
        if self.needs_redraw {
            self.request_redraw();
            self.needs_redraw = false;
        }
    }

    fn request_redraw(&mut self) {
        self.app_event_tx.send(AppEvent::RequestRedraw);
    }

    pub(crate) fn add_diff_output(&mut self, diff_output: String) {
        self.add_to_history(&history_cell::new_diff_output(diff_output.clone()));
    }

    pub(crate) fn add_status_output(&mut self) {
        self.add_to_history(&history_cell::new_status_output(
            &self.config,
            &self.total_token_usage,
            &self.session_id,
        ));
    }

    pub(crate) fn add_prompts_output(&mut self) {
        self.add_to_history(&history_cell::new_prompts_output());
    }

    /// Forward file-search results to the bottom pane.
    pub(crate) fn apply_file_search_result(&mut self, query: String, matches: Vec<FileMatch>) {
        self.bottom_pane.on_file_search_result(query, matches);
    }

    /// Handle Ctrl-C key press.
    /// Returns CancellationEvent::Handled if the event was consumed by the UI, or
    /// CancellationEvent::Ignored if the caller should handle it (e.g. exit).
    pub(crate) fn on_ctrl_c(&mut self) -> CancellationEvent {
        match self.bottom_pane.on_ctrl_c() {
            CancellationEvent::Handled => return CancellationEvent::Handled,
            CancellationEvent::Ignored => {}
        }
        if self.bottom_pane.is_task_running() {
            self.interrupt_running_task();
            CancellationEvent::Ignored
        } else if self.bottom_pane.ctrl_c_quit_hint_visible() {
            self.submit_op(Op::Shutdown);
            CancellationEvent::Handled
        } else {
            self.bottom_pane.show_ctrl_c_quit_hint();
            CancellationEvent::Ignored
        }
    }

    pub(crate) fn composer_is_empty(&self) -> bool {
        self.bottom_pane.composer_is_empty()
    }

    pub(crate) fn insert_str(&mut self, text: &str) {
        self.bottom_pane.insert_str(text);
    }
    /// Forward an `Op` directly to codex.
    pub(crate) fn submit_op(&self, op: Op) {
        // Record outbound operation for session replay fidelity.
        crate::session_log::log_outbound_op(&op);
        if let Err(e) = self.codex_op_tx.send(op) {
            tracing::error!("failed to submit op: {e}");
        }
    }

    /// Programmatically submit a user text message as if typed in the
    /// composer. The text will be added to conversation history and sent to
    /// the agent.
    pub(crate) fn submit_text_message(&mut self, text: String) {
        if text.is_empty() {
            return;
        }
        self.submit_user_message(text.into());
    }

    pub(crate) fn token_usage(&self) -> &TokenUsage {
        &self.total_token_usage
    }

    pub(crate) fn clear_token_usage(&mut self) {
        self.total_token_usage = TokenUsage::default();
        self.bottom_pane.set_token_usage(
            self.total_token_usage.clone(),
            self.last_token_usage.clone(),
            self.config.model_context_window,
        );
    }

    pub fn cursor_pos(&self, area: Rect) -> Option<(u16, u16)> {
        let [_, bottom_pane_area] = self.layout_areas(area);
        self.bottom_pane.cursor_pos(bottom_pane_area)
    }
}

impl WidgetRef for &ChatWidget<'_> {
    fn render_ref(&self, area: Rect, buf: &mut Buffer) {
        let [active_cell_area, bottom_pane_area] = self.layout_areas(area);
        (&self.bottom_pane).render(bottom_pane_area, buf);
        if let Some(cell) = &self.active_exec_cell {
            cell.render_ref(active_cell_area, buf);
        }
    }
}

fn add_token_usage(current_usage: &TokenUsage, new_usage: &TokenUsage) -> TokenUsage {
    let cached_input_tokens = match (
        current_usage.cached_input_tokens,
        new_usage.cached_input_tokens,
    ) {
        (Some(current), Some(new)) => Some(current + new),
        (Some(current), None) => Some(current),
        (None, Some(new)) => Some(new),
        (None, None) => None,
    };
    let reasoning_output_tokens = match (
        current_usage.reasoning_output_tokens,
        new_usage.reasoning_output_tokens,
    ) {
        (Some(current), Some(new)) => Some(current + new),
        (Some(current), None) => Some(current),
        (None, Some(new)) => Some(new),
        (None, None) => None,
    };
    TokenUsage {
        input_tokens: current_usage.input_tokens + new_usage.input_tokens,
        cached_input_tokens,
        output_tokens: current_usage.output_tokens + new_usage.output_tokens,
        reasoning_output_tokens,
        total_tokens: current_usage.total_tokens + new_usage.total_tokens,
    }
}

// Extract the first bold (Markdown) element in the form **...** from `s`.
// Returns the inner text if found; otherwise `None`.
fn extract_first_bold(s: &str) -> Option<String> {
    let bytes = s.as_bytes();
    let mut i = 0usize;
    while i + 1 < bytes.len() {
        if bytes[i] == b'*' && bytes[i + 1] == b'*' {
            let start = i + 2;
            let mut j = start;
            while j + 1 < bytes.len() {
                if bytes[j] == b'*' && bytes[j + 1] == b'*' {
                    // Found closing **
                    let inner = &s[start..j];
                    let trimmed = inner.trim();
                    if !trimmed.is_empty() {
                        return Some(trimmed.to_string());
                    } else {
                        return None;
                    }
                }
                j += 1;
            }
            // No closing; stop searching (wait for more deltas)
            return None;
        }
        i += 1;
    }
    None
}

#[cfg(test)]
mod tests;<|MERGE_RESOLUTION|>--- conflicted
+++ resolved
@@ -84,12 +84,9 @@
     interrupts: InterruptManager,
     // Whether a redraw is needed after handling the current event
     needs_redraw: bool,
-<<<<<<< HEAD
     // Accumulates the current reasoning block text to extract a header
     reasoning_buffer: String,
-=======
     session_id: Option<Uuid>,
->>>>>>> 55526886
 }
 
 struct UserMessage {
@@ -524,11 +521,8 @@
             task_complete_pending: false,
             interrupts: InterruptManager::new(),
             needs_redraw: false,
-<<<<<<< HEAD
             reasoning_buffer: String::new(),
-=======
             session_id: None,
->>>>>>> 55526886
         }
     }
 
