use std::io::Result;
use std::io::Stdout;
use std::io::stdout;
use std::pin::Pin;
use std::time::Duration;
use std::time::Instant;

use crossterm::SynchronizedUpdate;
use crossterm::cursor::MoveTo;
use crossterm::event::DisableBracketedPaste;
use crossterm::event::EnableBracketedPaste;
use crossterm::event::KeyCode;
use crossterm::event::KeyEvent;
use crossterm::event::KeyEventKind;
use crossterm::event::KeyboardEnhancementFlags;
use crossterm::event::PopKeyboardEnhancementFlags;
use crossterm::event::PushKeyboardEnhancementFlags;
use crossterm::terminal::Clear;
use crossterm::terminal::ClearType;
use ratatui::backend::Backend;
use ratatui::backend::CrosstermBackend;
use ratatui::crossterm::execute;
use ratatui::crossterm::terminal::disable_raw_mode;
use ratatui::crossterm::terminal::enable_raw_mode;
use ratatui::layout::Offset;
use ratatui::text::Line;

<<<<<<< HEAD
use crate::custom_terminal::Terminal;
use crate::emoji_width;
=======
use crate::custom_terminal;
use crate::custom_terminal::Terminal as CustomTerminal;
use tokio::select;
use tokio_stream::Stream;
>>>>>>> c579ae41

/// A type alias for the terminal type used in this application
pub type Terminal = CustomTerminal<CrosstermBackend<Stdout>>;

pub fn set_modes() -> Result<()> {
    execute!(stdout(), EnableBracketedPaste)?;

    enable_raw_mode()?;
    // Enable keyboard enhancement flags so modifiers for keys like Enter are disambiguated.
    // chat_composer.rs is using a keyboard event listener to enter for any modified keys
    // to create a new line that require this.
    // Some terminals (notably legacy Windows consoles) do not support
    // keyboard enhancement flags. Attempt to enable them, but continue
    // gracefully if unsupported.
    let _ = execute!(
        stdout(),
        PushKeyboardEnhancementFlags(
            KeyboardEnhancementFlags::DISAMBIGUATE_ESCAPE_CODES
                | KeyboardEnhancementFlags::REPORT_EVENT_TYPES
                | KeyboardEnhancementFlags::REPORT_ALTERNATE_KEYS
        )
    );
    Ok(())
}

/// Restore the terminal to its original state.
/// Inverse of `set_modes`.
pub fn restore() -> Result<()> {
    // Pop may fail on platforms that didn't support the push; ignore errors.
    let _ = execute!(stdout(), PopKeyboardEnhancementFlags);
    execute!(stdout(), DisableBracketedPaste)?;
    disable_raw_mode()?;
    let _ = execute!(stdout(), crossterm::cursor::Show);
    Ok(())
}

/// Initialize the terminal (inline viewport; history stays in normal scrollback)
pub fn init() -> Result<Terminal> {
    set_modes()?;

    set_panic_hook();

    // Clear screen and move cursor to top-left before drawing UI
    execute!(stdout(), Clear(ClearType::All), MoveTo(0, 0))?;

    // Proactively probe emoji widths so downstream rendering can pick icons
    // safely without doing terminal mutations mid-render.
    let _ = emoji_width::emojis_render_as_expected();

    let backend = CrosstermBackend::new(stdout());
    let tui = CustomTerminal::with_options(backend)?;
    Ok(tui)
}

fn set_panic_hook() {
    let hook = std::panic::take_hook();
    std::panic::set_hook(Box::new(move |panic_info| {
        let _ = restore(); // ignore any errors as we are already failing
        hook(panic_info);
    }));
}

#[derive(Debug)]
pub enum TuiEvent {
    Key(KeyEvent),
    Paste(String),
    Draw,
    #[cfg(unix)]
    ResumeFromSuspend,
}

pub struct Tui {
    frame_schedule_tx: tokio::sync::mpsc::UnboundedSender<Instant>,
    draw_tx: tokio::sync::broadcast::Sender<()>,
    pub(crate) terminal: Terminal,
    pending_history_lines: Vec<Line<'static>>,
}

#[derive(Clone, Debug)]
pub struct FrameRequester {
    frame_schedule_tx: tokio::sync::mpsc::UnboundedSender<Instant>,
}
impl FrameRequester {
    pub fn schedule_frame(&self) {
        let _ = self.frame_schedule_tx.send(Instant::now());
    }
    pub fn schedule_frame_in(&self, dur: Duration) {
        let _ = self.frame_schedule_tx.send(Instant::now() + dur);
    }
}

#[cfg(test)]
impl FrameRequester {
    /// Create a no-op frame requester for tests.
    pub(crate) fn test_dummy() -> Self {
        let (tx, _rx) = tokio::sync::mpsc::unbounded_channel();
        FrameRequester {
            frame_schedule_tx: tx,
        }
    }
}

impl Tui {
    pub fn new(terminal: Terminal) -> Self {
        let (frame_schedule_tx, frame_schedule_rx) = tokio::sync::mpsc::unbounded_channel();
        let (draw_tx, _) = tokio::sync::broadcast::channel(1);

        // Spawn background scheduler to coalesce frame requests and emit draws at deadlines.
        let draw_tx_clone = draw_tx.clone();
        tokio::spawn(async move {
            use tokio::select;
            use tokio::time::Instant as TokioInstant;
            use tokio::time::sleep_until;

            let mut rx = frame_schedule_rx;
            let mut next_deadline: Option<Instant> = None;

            loop {
                let target = next_deadline
                    .unwrap_or_else(|| Instant::now() + Duration::from_secs(60 * 60 * 24 * 365));
                let sleep_fut = sleep_until(TokioInstant::from_std(target));
                tokio::pin!(sleep_fut);

                select! {
                    recv = rx.recv() => {
                        match recv {
                            Some(at) => {
                                if next_deadline.is_none_or(|cur| at < cur) {
                                    next_deadline = Some(at);
                                }
                                if at <= Instant::now() {
                                    next_deadline = None;
                                    let _ = draw_tx_clone.send(());
                                }
                            }
                            None => break,
                        }
                    }
                    _ = &mut sleep_fut => {
                        if next_deadline.is_some() {
                            next_deadline = None;
                            let _ = draw_tx_clone.send(());
                        }
                    }
                }
            }
        });

        Self {
            frame_schedule_tx,
            draw_tx,
            terminal,
            pending_history_lines: vec![],
        }
    }

    pub fn frame_requester(&self) -> FrameRequester {
        FrameRequester {
            frame_schedule_tx: self.frame_schedule_tx.clone(),
        }
    }

    pub fn event_stream(&self) -> Pin<Box<dyn Stream<Item = TuiEvent> + Send + 'static>> {
        use tokio_stream::StreamExt;
        let mut crossterm_events = crossterm::event::EventStream::new();
        let mut draw_rx = self.draw_tx.subscribe();
        let event_stream = async_stream::stream! {
            loop {
                select! {
                    Some(Ok(event)) = crossterm_events.next() => {
                        match event {
                            crossterm::event::Event::Key(KeyEvent {
                                code: KeyCode::Char('z'),
                                modifiers: crossterm::event::KeyModifiers::CONTROL,
                                kind: KeyEventKind::Press,
                                ..
                            }) => {
                                #[cfg(unix)]
                                {
                                    let _ = Tui::suspend();
                                    yield TuiEvent::ResumeFromSuspend;
                                    yield TuiEvent::Draw;
                                }
                            }
                            crossterm::event::Event::Key(key_event) => {
                                yield TuiEvent::Key(key_event);
                            }
                            crossterm::event::Event::Resize(_, _) => {
                                yield TuiEvent::Draw;
                            }
                            crossterm::event::Event::Paste(pasted) => {
                                yield TuiEvent::Paste(pasted);
                            }
                            _ => {}
                        }
                    }
                    result = draw_rx.recv() => {
                        match result {
                            Ok(_) => {
                                yield TuiEvent::Draw;
                            }
                            Err(tokio::sync::broadcast::error::RecvError::Lagged(_)) => {
                                // We dropped one or more draw notifications; coalesce to a single draw.
                                yield TuiEvent::Draw;
                            }
                            Err(tokio::sync::broadcast::error::RecvError::Closed) => {
                                // Sender dropped; stop emitting draws from this source.
                            }
                        }
                    }
                }
            }
        };
        Box::pin(event_stream)
    }

    #[cfg(unix)]
    fn suspend() -> Result<()> {
        restore()?;
        unsafe { libc::kill(0, libc::SIGTSTP) };
        set_modes()?;
        Ok(())
    }

    pub fn insert_history_lines(&mut self, lines: Vec<Line<'static>>) {
        self.pending_history_lines.extend(lines);
        self.frame_requester().schedule_frame();
    }

    pub fn draw(
        &mut self,
        height: u16,
        draw_fn: impl FnOnce(&mut custom_terminal::Frame),
    ) -> Result<()> {
        std::io::stdout().sync_update(|_| {
            let terminal = &mut self.terminal;
            let screen_size = terminal.size()?;
            let last_known_screen_size = terminal.last_known_screen_size;
            if screen_size != last_known_screen_size {
                let cursor_pos = terminal.get_cursor_position()?;
                let last_known_cursor_pos = terminal.last_known_cursor_pos;
                if cursor_pos.y != last_known_cursor_pos.y {
                    let cursor_delta = cursor_pos.y as i32 - last_known_cursor_pos.y as i32;

                    let new_viewport_area = terminal.viewport_area.offset(Offset {
                        x: 0,
                        y: cursor_delta,
                    });
                    terminal.set_viewport_area(new_viewport_area);
                    terminal.clear()?;
                }
            }

            let size = terminal.size()?;

            let mut area = terminal.viewport_area;
            area.height = height.min(size.height);
            area.width = size.width;
            if area.bottom() > size.height {
                terminal
                    .backend_mut()
                    .scroll_region_up(0..area.top(), area.bottom() - size.height)?;
                area.y = size.height - area.height;
            }
            if area != terminal.viewport_area {
                terminal.clear()?;
                terminal.set_viewport_area(area);
            }
            if !self.pending_history_lines.is_empty() {
                crate::insert_history::insert_history_lines(
                    terminal,
                    self.pending_history_lines.clone(),
                );
                self.pending_history_lines.clear();
            }
            terminal.draw(|frame| {
                draw_fn(frame);
            })?;
            Ok(())
        })?
    }
}<|MERGE_RESOLUTION|>--- conflicted
+++ resolved
@@ -25,15 +25,11 @@
 use ratatui::layout::Offset;
 use ratatui::text::Line;
 
-<<<<<<< HEAD
-use crate::custom_terminal::Terminal;
-use crate::emoji_width;
-=======
 use crate::custom_terminal;
 use crate::custom_terminal::Terminal as CustomTerminal;
+use crate::emoji_width;
 use tokio::select;
 use tokio_stream::Stream;
->>>>>>> c579ae41
 
 /// A type alias for the terminal type used in this application
 pub type Terminal = CustomTerminal<CrosstermBackend<Stdout>>;
@@ -81,7 +77,7 @@
 
     // Proactively probe emoji widths so downstream rendering can pick icons
     // safely without doing terminal mutations mid-render.
-    let _ = emoji_width::emojis_render_as_expected();
+    emoji_width::ensure_probed();
 
     let backend = CrosstermBackend::new(stdout());
     let tui = CustomTerminal::with_options(backend)?;
